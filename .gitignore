<<<<<<< HEAD
node_modules/
dist
ehthumbs.db
Thumbs.db
=======
# Dependencies
node_modules/
npm-debug.log*
yarn-debug.log*
yarn-error.log*

# Build outputs
>>>>>>> f7ed5b8a
dist/
target/

# OS files
ehthumbs.db
Thumbs.db

# Temporary files
tmp/
temp/

# Test outputs
test-results/
playwright-report/
test-results.xml
coverage.xml
coverage/

# Environment variables
.env
.env.local
.env.production.local
.env.development.local<|MERGE_RESOLUTION|>--- conflicted
+++ resolved
@@ -1,9 +1,4 @@
-<<<<<<< HEAD
 node_modules/
-dist
-ehthumbs.db
-Thumbs.db
-=======
 # Dependencies
 node_modules/
 npm-debug.log*
@@ -11,7 +6,6 @@
 yarn-error.log*
 
 # Build outputs
->>>>>>> f7ed5b8a
 dist/
 target/
 
