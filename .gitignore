--- conflicted
+++ resolved
@@ -1,14 +1,10 @@
-<<<<<<< HEAD
 node_modules/
-=======
->>>>>>> 809475e0
 # Dependencies
 node_modules/
 npm-debug.log*
 yarn-debug.log*
 yarn-error.log*
 
-<<<<<<< HEAD
 # Build outputs
 dist/
 build/
@@ -22,30 +18,20 @@
 .env.production.local
 
 # OS files
-=======
-# Build output
-dist/
-target/
-
-# OS generated files
->>>>>>> 809475e0
 ehthumbs.db
 Thumbs.db
+
+# Temporary files
 
 # Temporary files
 tmp/
 temp/
 
-<<<<<<< HEAD
 # Test outputs
-=======
-# Test results
->>>>>>> 809475e0
 test-results/
 playwright-report/
 test-results.xml
 coverage.xml
-<<<<<<< HEAD
 coverage/
 
 # Environment variables
@@ -66,7 +52,4 @@
 .vscode/
 .idea/
 *.swp
-*.swo
-=======
-coverage/
->>>>>>> 809475e0
+*.swo