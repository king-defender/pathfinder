--- conflicted
+++ resolved
@@ -31,34 +31,21 @@
   "dependencies": {
     "@types/compression": "^1.7.5",
     "@types/express": "^4.17.21",
-<<<<<<< HEAD
-    "compression": "^1.7.4",
+    "compression": "^1.8.1",
     "cors": "^2.8.5",
     "dotenv": "^16.0.3",
     "express": "^4.18.2",
     "express-rate-limit": "^7.1.5",
     "express-validator": "^7.0.1",
-=======
-    "compression": "^1.8.1",
-    "cors": "^2.8.5",
-    "dotenv": "^16.0.3",
-    "express": "^4.18.2",
-    "express-rate-limit": "^8.0.1",
->>>>>>> 3ffec76e
     "firebase-admin": "^11.5.0",
     "helmet": "^6.0.1",
     "jsonwebtoken": "^9.0.0",
     "morgan": "^1.10.0",
-<<<<<<< HEAD
     "express-rate-limit": "^6.10.0",
     "express-validator": "^7.0.1",
     "rate-limiter-flexible": "^7.2.0",
     "redis": "^4.6.7",
     "winston": "^3.11.0"
-=======
-    "rate-limiter-flexible": "^2.4.2",
-    "redis": "^4.6.7"
->>>>>>> 3ffec76e
   },
   "devDependencies": {
     "@playwright/test": "^1.55.0",
